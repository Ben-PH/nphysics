--- conflicted
+++ resolved
@@ -1,13 +1,8 @@
-use math::{AngularInertia, Point, DIM};
+use na::Real;
 use na;
-use na::Real;
 use ncollide::shape::Ball;
-<<<<<<< HEAD
 use crate::volumetric::Volumetric;
 use crate::math::{AngularInertia, Point, DIM};
-=======
-use volumetric::Volumetric;
->>>>>>> 488a5d65
 
 /// The volume of a ball.
 #[inline]
