use num::Zero;

use math::{AngularInertia, Point};
use na;
use na::Real;
use na::{Matrix3, Point3};
use ncollide::procedural::{IndexBuffer, TriMesh};
use ncollide::shape::ConvexHull;
<<<<<<< HEAD
use crate::volumetric::Volumetric;
use crate::math::{AngularInertia, Point};
=======
use ncollide::transformation;
use ncollide::utils;
use volumetric::Volumetric;
>>>>>>> 488a5d65

fn tetrahedron_unit_inertia_tensor_wrt_point<N: Real>(
    point: &Point<N>,
    p1: &Point<N>,
    p2: &Point<N>,
    p3: &Point<N>,
    p4: &Point<N>,
) -> AngularInertia<N> {
    let p1 = *p1 - *point;
    let p2 = *p2 - *point;
    let p3 = *p3 - *point;
    let p4 = *p4 - *point;

    let _frac_10: N = na::convert(0.1f64);
    let _frac_20: N = na::convert(0.05f64);
    let _2: N = na::convert(2.0f64);

    // Just for readability.
    let x1 = p1[0];
    let y1 = p1[1];
    let z1 = p1[2];
    let x2 = p2[0];
    let y2 = p2[1];
    let z2 = p2[2];
    let x3 = p3[0];
    let y3 = p3[1];
    let z3 = p3[2];
    let x4 = p4[0];
    let y4 = p4[1];
    let z4 = p4[2];

    let diag_x = x1 * x1
        + x1 * x2
        + x2 * x2
        + x1 * x3
        + x2 * x3
        + x3 * x3
        + x1 * x4
        + x2 * x4
        + x3 * x4
        + x4 * x4;
    let diag_y = y1 * y1
        + y1 * y2
        + y2 * y2
        + y1 * y3
        + y2 * y3
        + y3 * y3
        + y1 * y4
        + y2 * y4
        + y3 * y4
        + y4 * y4;
    let diag_z = z1 * z1
        + z1 * z2
        + z2 * z2
        + z1 * z3
        + z2 * z3
        + z3 * z3
        + z1 * z4
        + z2 * z4
        + z3 * z4
        + z4 * z4;

    let a0 = (diag_y + diag_z) * _frac_10;
    let b0 = (diag_z + diag_x) * _frac_10;
    let c0 = (diag_x + diag_y) * _frac_10;

    let a1 = (y1 * z1 * _2
        + y2 * z1
        + y3 * z1
        + y4 * z1
        + y1 * z2
        + y2 * z2 * _2
        + y3 * z2
        + y4 * z2
        + y1 * z3
        + y2 * z3
        + y3 * z3 * _2
        + y4 * z3
        + y1 * z4
        + y2 * z4
        + y3 * z4
        + y4 * z4 * _2)
        * _frac_20;
    let b1 = (x1 * z1 * _2
        + x2 * z1
        + x3 * z1
        + x4 * z1
        + x1 * z2
        + x2 * z2 * _2
        + x3 * z2
        + x4 * z2
        + x1 * z3
        + x2 * z3
        + x3 * z3 * _2
        + x4 * z3
        + x1 * z4
        + x2 * z4
        + x3 * z4
        + x4 * z4 * _2)
        * _frac_20;
    let c1 = (x1 * y1 * _2
        + x2 * y1
        + x3 * y1
        + x4 * y1
        + x1 * y2
        + x2 * y2 * _2
        + x3 * y2
        + x4 * y2
        + x1 * y3
        + x2 * y3
        + x3 * y3 * _2
        + x4 * y3
        + x1 * y4
        + x2 * y4
        + x3 * y4
        + x4 * y4 * _2)
        * _frac_20;

    let mut res = AngularInertia::zero();

    res[(0, 0)] = a0;
    res[(0, 1)] = -b1;
    res[(0, 2)] = -c1;
    res[(1, 0)] = -b1;
    res[(1, 1)] = b0;
    res[(1, 2)] = -a1;
    res[(2, 0)] = -c1;
    res[(2, 1)] = -a1;
    res[(2, 2)] = c0;

    res
}

/// The volume and center of mass of a 3D convex mesh.
///
/// The mesh is not checked to be actually convex.
pub fn convex_mesh_volume_and_center_of_mass_unchecked<N: Real>(
    convex_mesh: &TriMesh<N>,
) -> (N, Point<N>) {
    let geometric_center = utils::center(&convex_mesh.coords[..]);

    let mut res = Point::origin();
    let mut vol = N::zero();

    match convex_mesh.indices {
        IndexBuffer::Unified(ref idx) => {
            for t in idx.iter() {
                let p2 = &convex_mesh.coords[t.x as usize];
                let p3 = &convex_mesh.coords[t.y as usize];
                let p4 = &convex_mesh.coords[t.z as usize];

                let volume = utils::tetrahedron_volume(&geometric_center, p2, p3, p4);
                let center = utils::tetrahedron_center(&geometric_center, p2, p3, p4);

                res += center.coords * volume;
                vol += volume;
            }
        }
        IndexBuffer::Split(_) => unreachable!(),
    }

    if vol.is_zero() {
        (vol, geometric_center)
    } else {
        (vol, res / vol)
    }
}

/// The mass properties of a convex mesh.
///
/// The mesh is not checked to be actually convex.
pub fn convex_mesh_mass_properties_unchecked<N: Real>(
    convex_mesh: &TriMesh<N>,
    density: N,
) -> (N, Point<N>, AngularInertia<N>) {
    let (volume, com) = convex_mesh_volume_and_center_of_mass_unchecked(convex_mesh);

    if volume.is_zero() {
        return (na::zero(), com, na::zero());
    }

    let mut itot = AngularInertia::zero();

    match convex_mesh.indices {
        IndexBuffer::Unified(ref idx) => {
            for t in idx.iter() {
                let p2 = &convex_mesh.coords[t.x as usize];
                let p3 = &convex_mesh.coords[t.y as usize];
                let p4 = &convex_mesh.coords[t.z as usize];

                let vol = utils::tetrahedron_volume(&com, p2, p3, p4);
                let ipart = tetrahedron_unit_inertia_tensor_wrt_point(&com, &com, p2, p3, p4);

                itot += ipart * vol;
            }
        }
        IndexBuffer::Split(_) => unreachable!(),
    }

    (volume * density, com, itot * density)
}

/// The area of a convex mesh.
///
/// The mesh is not checked to be actually convex.
pub fn convex_mesh_area_unchecked<N: Real>(convex_mesh: &TriMesh<N>) -> N {
    let mut area = N::zero();

    match convex_mesh.indices {
        IndexBuffer::Unified(ref idx) => {
            for t in idx.iter() {
                let p1 = &convex_mesh.coords[t.x as usize];
                let p2 = &convex_mesh.coords[t.y as usize];
                let p3 = &convex_mesh.coords[t.z as usize];

                area += utils::triangle_area(p1, p2, p3);
            }
        }
        IndexBuffer::Split(_) => unreachable!(),
    }

    area
}

/// The area of a convex hull.
pub fn convex_hull_area<N: Real>(points: &[Point<N>]) -> N {
    let convex_mesh = transformation::convex_hull(points);
    convex_mesh_area_unchecked(&convex_mesh)
}

/// The volume of the convex hull of a set of points.
pub fn convex_hull_volume<N: Real>(points: &[Point<N>]) -> N {
    let convex_mesh = transformation::convex_hull(points);
    convex_mesh_volume_and_center_of_mass_unchecked(&convex_mesh).0
}

/// The center of mass of the convex hull of a set of points.
pub fn convex_hull_center_of_mass<N: Real>(points: &[Point<N>]) -> Point<N> {
    let convex_mesh = transformation::convex_hull(points);
    convex_mesh_volume_and_center_of_mass_unchecked(&convex_mesh).1
}

/// The angular inertia of the convex hull of a set of points.
pub fn convex_hull_unit_angular_inertia<N: Real>(points: &[Point<N>]) -> AngularInertia<N> {
    let convex_mesh = transformation::convex_hull(points);
    let (vol, _, i) = convex_mesh_mass_properties_unchecked(&convex_mesh, na::one());

    i * (N::one() / vol)
}

impl<N: Real> Volumetric<N> for ConvexHull<N> {
    fn area(&self) -> N {
        convex_hull_area(self.points())
    }

    fn volume(&self) -> N {
        convex_hull_volume(self.points())
    }

    fn center_of_mass(&self) -> Point3<N> {
        convex_hull_center_of_mass(self.points())
    }

    fn unit_angular_inertia(&self) -> Matrix3<N> {
        convex_hull_unit_angular_inertia(self.points())
    }

    fn mass_properties(&self, density: N) -> (N, Point3<N>, Matrix3<N>) {
        let convex_mesh = transformation::convex_hull(self.points());
        convex_mesh_mass_properties_unchecked(&convex_mesh, density)
    }
}

#[cfg(test)]
mod test {
    use na::Vector3;
    use ncollide::procedural;
<<<<<<< HEAD
    use crate::volumetric::Volumetric;
=======
    use ncollide::shape::{ConvexHull, Cuboid};
    use volumetric::Volumetric;
>>>>>>> 488a5d65

    #[test]
    fn test_inertia_tensor3() {
        let excentricity = 10.0;

        let mut shape = procedural::cuboid(&Vector3::new(2.0f64 - 0.08, 2.0 - 0.08, 2.0 - 0.08));

        for c in shape.coords.iter_mut() {
            c.x = c.x + excentricity;
            c.y = c.y + excentricity;
            c.z = c.z + excentricity;
        }

        let indices: Vec<usize> = shape
            .flat_indices()
            .into_iter()
            .map(|i| i as usize)
            .collect();

        let convex = ConvexHull::try_new(shape.coords, &indices).unwrap();
        let cuboid = Cuboid::new(Vector3::new(0.96f64, 0.96, 0.96));

        let actual = convex.unit_angular_inertia();
        let expected = cuboid.unit_angular_inertia();

        assert!(
            relative_eq!(actual, expected, epsilon = 1.0e-8),
            format!(
                "Inertia tensors do not match: actual {:?}, expected: {:?}.",
                actual, expected
            )
        );

        let (actual_m, _, actual_i) = convex.mass_properties(2.37689);
        let (expected_m, _, expected_i) = cuboid.mass_properties(2.37689);

        assert!(
            relative_eq!(&actual, &expected, epsilon = 1.0e-8),
            format!(
                "Unit inertia tensors do not match: actual {:?}, expected: {:?}.",
                actual, expected
            )
        );

        assert!(
            relative_eq!(actual_i, expected_i, epsilon = 1.0e-8),
            format!(
                "Inertia tensors do not match: actual {:?}, expected: {:?}.",
                actual_i, expected_i
            )
        );

        assert!(
            relative_eq!(actual_m, expected_m, epsilon = 1.0e-8),
            format!(
                "Masses do not match: actual {}, expected: {}.",
                actual_m, expected_m
            )
        );
    }
}<|MERGE_RESOLUTION|>--- conflicted
+++ resolved
@@ -1,19 +1,14 @@
 use num::Zero;
 
-use math::{AngularInertia, Point};
-use na;
 use na::Real;
 use na::{Matrix3, Point3};
+use na;
+use ncollide::utils;
 use ncollide::procedural::{IndexBuffer, TriMesh};
+use ncollide::transformation;
 use ncollide::shape::ConvexHull;
-<<<<<<< HEAD
 use crate::volumetric::Volumetric;
 use crate::math::{AngularInertia, Point};
-=======
-use ncollide::transformation;
-use ncollide::utils;
-use volumetric::Volumetric;
->>>>>>> 488a5d65
 
 fn tetrahedron_unit_inertia_tensor_wrt_point<N: Real>(
     point: &Point<N>,
@@ -290,13 +285,9 @@
 #[cfg(test)]
 mod test {
     use na::Vector3;
+    use ncollide::shape::{ConvexHull, Cuboid};
     use ncollide::procedural;
-<<<<<<< HEAD
     use crate::volumetric::Volumetric;
-=======
-    use ncollide::shape::{ConvexHull, Cuboid};
-    use volumetric::Volumetric;
->>>>>>> 488a5d65
 
     #[test]
     fn test_inertia_tensor3() {
